# ihear

`ihear` is a macOS-oriented transcription assistant inspired by Wispr Flow. It provides
both a CLI workflow and a lightweight menu bar helper that lets you capture speech and
send the transcript wherever you are typing.

## Features

- Multiple transcription backends with automatic selection between local Whisper and
  the OpenAI API.
- Automatic text summarisation for archived recordings.
- SQLite-backed storage so you can browse, inspect, and delete past transcripts.
- Menu bar recorder that listens for the `fn` key, captures audio, transcribes it, and
  inserts the recognised text at the current cursor or keeps it on the clipboard.

## Installation

```bash
python3 -m pip install --upgrade pip
pip install .

# Optional transcription backends
<<<<<<< HEAD
pip install '.[whisper]'  # Offline Whisper model
pip install '.[openai]'   # Hosted OpenAI API

# Menu bar requirements (rumps, audio, and PyObjC bindings)
pip install '.[mac]'
```

> **Note**
> If you install from PyPI instead of the local checkout, use commands such as
> `pip install "ihear[mac]"`. Quoting the extras specifier avoids shell globbing
> errors on shells like `zsh`.

=======
pip install .[whisper]  # Offline Whisper model
pip install .[openai]   # Hosted OpenAI API

# Menu bar requirements (rumps, audio, and PyObjC bindings)
pip install .[mac]
```

>>>>>>> 429249e4
### Packaging as a standalone app

You can bundle the CLI with your own icon by using tools such as
[pyinstaller](https://pyinstaller.org/):

```bash
pip install pyinstaller
pyinstaller -n ihear --onefile ihear/cli.py
```

The resulting binary can then be wrapped into a `.app` with utilities like Platypus or
Automator if you prefer a dock icon.

## CLI usage

```bash
# List backends detected on this machine
ihear backends

# Configure OpenAI usage
ihear config --backend openai --openai-api-key sk-...

# Transcribe an audio file and store the result
ihear transcribe demo.m4a --title "Weekly Sync"

# Show your library
ihear list
ihear show 1

# Refresh a summary
ihear summarise 1

# Remove an entry
ihear delete 1
```

## Menu bar helper

After installing the `mac` extra you can start the background recorder:

```bash
ihear menubar
```

- Hold the `fn` key to capture audio; releasing the key stops recording.
- Audio is captured with the system default microphone and transcribed using your
  configured backend.
- By default the resulting text is copied to the clipboard and pasted at the current
  cursor position. To keep transcripts on the clipboard without pasting, run:

  ```bash
  ihear config --insert-destination clipboard
  ```

- Notifications surface success or failure so you do not need to check a log window.

## Development

```bash
<<<<<<< HEAD
pip install -e '.[whisper,openai]'
=======
pip install -e .[whisper,openai]
>>>>>>> 429249e4
pytest
```

Configuration and cached transcripts live inside `~/.ihear`. Delete that folder if you
need a clean slate.
<|MERGE_RESOLUTION|>--- conflicted
+++ resolved
@@ -20,7 +20,7 @@
 pip install .
 
 # Optional transcription backends
-<<<<<<< HEAD
+
 pip install '.[whisper]'  # Offline Whisper model
 pip install '.[openai]'   # Hosted OpenAI API
 
@@ -33,15 +33,6 @@
 > `pip install "ihear[mac]"`. Quoting the extras specifier avoids shell globbing
 > errors on shells like `zsh`.
 
-=======
-pip install .[whisper]  # Offline Whisper model
-pip install .[openai]   # Hosted OpenAI API
-
-# Menu bar requirements (rumps, audio, and PyObjC bindings)
-pip install .[mac]
-```
-
->>>>>>> 429249e4
 ### Packaging as a standalone app
 
 You can bundle the CLI with your own icon by using tools such as
@@ -101,11 +92,8 @@
 ## Development
 
 ```bash
-<<<<<<< HEAD
 pip install -e '.[whisper,openai]'
-=======
-pip install -e .[whisper,openai]
->>>>>>> 429249e4
+
 pytest
 ```
 
